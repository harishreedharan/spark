/*
 * Licensed to the Apache Software Foundation (ASF) under one or more
 * contributor license agreements.  See the NOTICE file distributed with
 * this work for additional information regarding copyright ownership.
 * The ASF licenses this file to You under the Apache License, Version 2.0
 * (the "License"); you may not use this file except in compliance with
 * the License.  You may obtain a copy of the License at
 *
 *    http://www.apache.org/licenses/LICENSE-2.0
 *
 * Unless required by applicable law or agreed to in writing, software
 * distributed under the License is distributed on an "AS IS" BASIS,
 * WITHOUT WARRANTIES OR CONDITIONS OF ANY KIND, either express or implied.
 * See the License for the specific language governing permissions and
 * limitations under the License.
 */

package org.apache.spark.deploy.yarn

import java.io.File
import java.net.{InetAddress, UnknownHostException, URI, URISyntaxException}

import scala.collection.JavaConversions._
import scala.collection.mutable.{HashMap, ListBuffer, Map}
import scala.util.{Try, Success, Failure}

import org.apache.hadoop.conf.Configuration
import org.apache.hadoop.fs._
import org.apache.hadoop.fs.permission.FsPermission
import org.apache.hadoop.mapred.Master
import org.apache.hadoop.mapreduce.MRJobConfig
import org.apache.hadoop.security.{Credentials, UserGroupInformation}
import org.apache.hadoop.util.StringUtils
import org.apache.hadoop.yarn.api._
import org.apache.hadoop.yarn.api.ApplicationConstants.Environment
import org.apache.hadoop.yarn.api.protocolrecords._
import org.apache.hadoop.yarn.api.records._
import org.apache.hadoop.yarn.conf.YarnConfiguration
import org.apache.hadoop.yarn.util.Records
import org.apache.spark.{Logging, SecurityManager, SparkConf, SparkContext, SparkException}

/**
 * The entry point (starting in Client#main() and Client#run()) for launching Spark on YARN. The
 * Client submits an application to the YARN ResourceManager.
 */
trait ClientBase extends Logging {
  val args: ClientArguments
  val conf: Configuration
  val sparkConf: SparkConf
  val yarnConf: YarnConfiguration
  val credentials = UserGroupInformation.getCurrentUser().getCredentials()
  private val SPARK_STAGING: String = ".sparkStaging"
  private val distCacheMgr = new ClientDistributedCacheManager()

  // Staging directory is private! -> rwx--------
  val STAGING_DIR_PERMISSION: FsPermission =
    FsPermission.createImmutable(Integer.parseInt("700", 8).toShort)
  // App files are world-wide readable and owner writable -> rw-r--r--
  val APP_FILE_PERMISSION: FsPermission =
    FsPermission.createImmutable(Integer.parseInt("644", 8).toShort)

  // Additional memory overhead - in mb.
  protected def memoryOverhead: Int = sparkConf.getInt("spark.yarn.driver.memoryOverhead",
    YarnSparkHadoopUtil.DEFAULT_MEMORY_OVERHEAD)

  // TODO(harvey): This could just go in ClientArguments.
  def validateArgs() = {
    Map(
      (args.numExecutors <= 0) -> "Error: You must specify at least 1 executor!",
      (args.amMemory <= memoryOverhead) -> ("Error: AM memory size must be" +
        "greater than: " + memoryOverhead),
      (args.executorMemory <= memoryOverhead) -> ("Error: Executor memory size" +
        "must be greater than: " + memoryOverhead.toString)
    ).foreach { case(cond, errStr) =>
      if (cond) {
        logError(errStr)
        throw new IllegalArgumentException(args.getUsageMessage())
      }
    }
  }

  def getAppStagingDir(appId: ApplicationId): String = {
    SPARK_STAGING + Path.SEPARATOR + appId.toString() + Path.SEPARATOR
  }

  def verifyClusterResources(app: GetNewApplicationResponse) = {
    val maxMem = app.getMaximumResourceCapability().getMemory()
    logInfo("Max mem capabililty of a single resource in this cluster " + maxMem)

    // If we have requested more then the clusters max for a single resource then exit.
    if (args.executorMemory > maxMem) {
      val errorMessage =
        "Required executor memory (%d MB), is above the max threshold (%d MB) of this cluster."
          .format(args.executorMemory, maxMem)

      logError(errorMessage)
      throw new IllegalArgumentException(errorMessage)
    }
    val amMem = args.amMemory + memoryOverhead
    if (amMem > maxMem) {

      val errorMessage = "Required AM memory (%d) is above the max threshold (%d) of this cluster."
        .format(amMem, maxMem)
      logError(errorMessage)
      throw new IllegalArgumentException(errorMessage)
    }

    // We could add checks to make sure the entire cluster has enough resources but that involves
    // getting all the node reports and computing ourselves.
  }

  /** See if two file systems are the same or not. */
  private def compareFs(srcFs: FileSystem, destFs: FileSystem): Boolean = {
    val srcUri = srcFs.getUri()
    val dstUri = destFs.getUri()
    if (srcUri.getScheme() == null) {
      return false
    }
    if (!srcUri.getScheme().equals(dstUri.getScheme())) {
      return false
    }
    var srcHost = srcUri.getHost()
    var dstHost = dstUri.getHost()
    if ((srcHost != null) && (dstHost != null)) {
      try {
        srcHost = InetAddress.getByName(srcHost).getCanonicalHostName()
        dstHost = InetAddress.getByName(dstHost).getCanonicalHostName()
      } catch {
        case e: UnknownHostException =>
          return false
      }
      if (!srcHost.equals(dstHost)) {
        return false
      }
    } else if (srcHost == null && dstHost != null) {
      return false
    } else if (srcHost != null && dstHost == null) {
      return false
    }
    if (srcUri.getPort() != dstUri.getPort()) {
      false
    } else {
      true
    }
  }

  /** Copy the file into HDFS if needed. */
  private[yarn] def copyRemoteFile(
      dstDir: Path,
      originalPath: Path,
      replication: Short,
      setPerms: Boolean = false): Path = {
    val fs = FileSystem.get(conf)
    val remoteFs = originalPath.getFileSystem(conf)
    var newPath = originalPath
    if (!compareFs(remoteFs, fs)) {
      newPath = new Path(dstDir, originalPath.getName())
      logInfo("Uploading " + originalPath + " to " + newPath)
      FileUtil.copy(remoteFs, originalPath, fs, newPath, false, conf)
      fs.setReplication(newPath, replication)
      if (setPerms) fs.setPermission(newPath, new FsPermission(APP_FILE_PERMISSION))
    }
    // Resolve any symlinks in the URI path so using a "current" symlink to point to a specific
    // version shows the specific version in the distributed cache configuration
    val qualPath = fs.makeQualified(newPath)
    val fc = FileContext.getFileContext(qualPath.toUri(), conf)
    val destPath = fc.resolvePath(qualPath)
    destPath
  }

  private def qualifyForLocal(localURI: URI): Path = {
    var qualifiedURI = localURI
    // If not specified, assume these are in the local filesystem to keep behavior like Hadoop
    if (qualifiedURI.getScheme() == null) {
      qualifiedURI = new URI(FileSystem.getLocal(conf).makeQualified(new Path(qualifiedURI)).toString)
    }
    new Path(qualifiedURI)
  }

  def prepareLocalResources(appStagingDir: String): HashMap[String, LocalResource] = {
    logInfo("Preparing Local resources")
    // Upload Spark and the application JAR to the remote file system if necessary. Add them as
    // local resources to the application master.
    val fs = FileSystem.get(conf)
    val dst = new Path(fs.getHomeDirectory(), appStagingDir)
    val nns = ClientBase.getNameNodesToAccess(sparkConf) + dst
    ClientBase.obtainTokensForNamenodes(nns, conf, credentials)

    val replication = sparkConf.getInt("spark.yarn.submit.file.replication", 3).toShort
    val localResources = HashMap[String, LocalResource]()
    FileSystem.mkdirs(fs, dst, new FsPermission(STAGING_DIR_PERMISSION))

    val statCache: Map[URI, FileStatus] = HashMap[URI, FileStatus]()

    val oldLog4jConf = Option(System.getenv("SPARK_LOG4J_CONF"))
    if (oldLog4jConf.isDefined) {
      logWarning(
        "SPARK_LOG4J_CONF detected in the system environment. This variable has been " +
        "deprecated. Please refer to the \"Launching Spark on YARN\" documentation " +
        "for alternatives.")
    }

    List(
      (ClientBase.SPARK_JAR, ClientBase.sparkJar(sparkConf), ClientBase.CONF_SPARK_JAR),
      (ClientBase.APP_JAR, args.userJar, ClientBase.CONF_SPARK_USER_JAR),
      ("log4j.properties", oldLog4jConf.getOrElse(null), null)
    ).foreach { case(destName, _localPath, confKey) =>
      val localPath: String = if (_localPath != null) _localPath.trim() else ""
      if (! localPath.isEmpty()) {
        val localURI = new URI(localPath)
        if (!ClientBase.LOCAL_SCHEME.equals(localURI.getScheme())) {
          val setPermissions = destName.equals(ClientBase.APP_JAR)
          val destPath = copyRemoteFile(dst, qualifyForLocal(localURI), replication, setPermissions)
          val destFs = FileSystem.get(destPath.toUri(), conf)
          distCacheMgr.addResource(destFs, conf, destPath, localResources, LocalResourceType.FILE,
            destName, statCache)
        } else if (confKey != null) {
          sparkConf.set(confKey, localPath)
        }
      }
    }

    val cachedSecondaryJarLinks = ListBuffer.empty[String]
    val fileLists = List( (args.addJars, LocalResourceType.FILE, true),
      (args.files, LocalResourceType.FILE, false),
      (args.archives, LocalResourceType.ARCHIVE, false) )
    fileLists.foreach { case (flist, resType, addToClasspath) =>
      if (flist != null && !flist.isEmpty()) {
        flist.split(',').foreach { case file: String =>
          val localURI = new URI(file.trim())
          if (!ClientBase.LOCAL_SCHEME.equals(localURI.getScheme())) {
            val localPath = new Path(localURI)
            val linkname = Option(localURI.getFragment()).getOrElse(localPath.getName())
            val destPath = copyRemoteFile(dst, localPath, replication)
            distCacheMgr.addResource(fs, conf, destPath, localResources, resType,
              linkname, statCache)
            if (addToClasspath) {
              cachedSecondaryJarLinks += linkname
            }
          } else if (addToClasspath) {
            cachedSecondaryJarLinks += file.trim()
          }
        }
      }
    }
    logInfo("Prepared Local resources " + localResources)
    sparkConf.set(ClientBase.CONF_SPARK_YARN_SECONDARY_JARS, cachedSecondaryJarLinks.mkString(","))

    UserGroupInformation.getCurrentUser().addCredentials(credentials)
    localResources
  }

  /** Get all application master environment variables set on this SparkConf */
  def getAppMasterEnv: Seq[(String, String)] = {
    val prefix = "spark.yarn.appMasterEnv."
    sparkConf.getAll.filter{case (k, v) => k.startsWith(prefix)}
      .map{case (k, v) => (k.substring(prefix.length), v)}
  }


  def setupLaunchEnv(
      localResources: HashMap[String, LocalResource],
      stagingDir: String): HashMap[String, String] = {
    logInfo("Setting up the launch environment")

    val env = new HashMap[String, String]()

    val extraCp = sparkConf.getOption("spark.driver.extraClassPath")
    ClientBase.populateClasspath(args, yarnConf, sparkConf, env, extraCp)
    env("SPARK_YARN_MODE") = "true"
    env("SPARK_YARN_STAGING_DIR") = stagingDir
    env("SPARK_USER") = UserGroupInformation.getCurrentUser().getShortUserName()

    // Set the environment variables to be passed on to the executors.
    distCacheMgr.setDistFilesEnv(env)
    distCacheMgr.setDistArchivesEnv(env)

    getAppMasterEnv.foreach { case (key, value) =>
      YarnSparkHadoopUtil.addToEnvironment(env, key, value, File.pathSeparator)
    }

    // Keep this for backwards compatibility but users should move to the config
    sys.env.get("SPARK_YARN_USER_ENV").foreach { userEnvs =>
      // Allow users to specify some environment variables.
      YarnSparkHadoopUtil.setEnvFromInputString(env, userEnvs, File.pathSeparator)

      // Pass SPARK_YARN_USER_ENV itself to the AM so it can use it to set up executor environments.
      env("SPARK_YARN_USER_ENV") = userEnvs
    }
    env
  }

  def userArgsToString(clientArgs: ClientArguments): String = {
    val prefix = " --arg "
    val args = clientArgs.userArgs
    val retval = new StringBuilder()
    for (arg <- args) {
      retval.append(prefix).append(" ").append(YarnSparkHadoopUtil.escapeForShell(arg))
    }
    retval.toString
  }

  def setupSecurityToken(amContainer: ContainerLaunchContext)

  def createContainerLaunchContext(
        newApp: GetNewApplicationResponse,
        localResources: HashMap[String, LocalResource],
        env: HashMap[String, String]): ContainerLaunchContext = {
    logInfo("Setting up container launch context")
    val amContainer = Records.newRecord(classOf[ContainerLaunchContext])
    amContainer.setLocalResources(localResources)

    val isLaunchingDriver = args.userClass != null

    // In cluster mode, if the deprecated SPARK_JAVA_OPTS is set, we need to propagate it to
    // executors. But we can't just set spark.executor.extraJavaOptions, because the driver's
    // SparkContext will not let that set spark* system properties, which is expected behavior for
    // Yarn clients. So propagate it through the environment.
    //
    // Note that to warn the user about the deprecation in cluster mode, some code from
    // SparkConf#validateSettings() is duplicated here (to avoid triggering the condition
    // described above).
    if (isLaunchingDriver) {
      sys.env.get("SPARK_JAVA_OPTS").foreach { value =>
        val warning =
          s"""
            |SPARK_JAVA_OPTS was detected (set to '$value').
            |This is deprecated in Spark 1.0+.
            |
            |Please instead use:
            | - ./spark-submit with conf/spark-defaults.conf to set defaults for an application
            | - ./spark-submit with --driver-java-options to set -X options for a driver
            | - spark.executor.extraJavaOptions to set -X options for executors
          """.stripMargin
        logWarning(warning)
        for (proc <- Seq("driver", "executor")) {
          val key = s"spark.$proc.extraJavaOptions"
          if (sparkConf.contains(key)) {
            throw new SparkException(s"Found both $key and SPARK_JAVA_OPTS. Use only the former.")
          }
        }
        env("SPARK_JAVA_OPTS") = value
      }
    }
    amContainer.setEnvironment(env)

    val amMemory = args.amMemory

    val javaOpts = ListBuffer[String]()

    // Add Xmx for AM memory
    javaOpts += "-Xmx" + amMemory + "m"

    val tmpDir = new Path(Environment.PWD.$(), YarnConfiguration.DEFAULT_CONTAINER_TEMP_DIR)
    javaOpts += "-Djava.io.tmpdir=" + tmpDir

    // TODO: Remove once cpuset version is pushed out.
    // The context is, default gc for server class machines ends up using all cores to do gc -
    // hence if there are multiple containers in same node, Spark GC affects all other containers'
    // performance (which can be that of other Spark containers)
    // Instead of using this, rely on cpusets by YARN to enforce "proper" Spark behavior in
    // multi-tenant environments. Not sure how default Java GC behaves if it is limited to subset
    // of cores on a node.
    val useConcurrentAndIncrementalGC = env.isDefinedAt("SPARK_USE_CONC_INCR_GC") &&
      java.lang.Boolean.parseBoolean(env("SPARK_USE_CONC_INCR_GC"))
    if (useConcurrentAndIncrementalGC) {
      // In our expts, using (default) throughput collector has severe perf ramifications in
      // multi-tenant machines
      javaOpts += "-XX:+UseConcMarkSweepGC"
      javaOpts += "-XX:+CMSIncrementalMode"
      javaOpts += "-XX:+CMSIncrementalPacing"
      javaOpts += "-XX:CMSIncrementalDutyCycleMin=0"
      javaOpts += "-XX:CMSIncrementalDutyCycle=10"
    }

    // Forward the Spark configuration to the application master / executors.
    // TODO: it might be nicer to pass these as an internal environment variable rather than
    // as Java options, due to complications with string parsing of nested quotes.
    for ((k, v) <- sparkConf.getAll) {
      javaOpts += YarnSparkHadoopUtil.escapeForShell(s"-D$k=$v")
    }

    if (isLaunchingDriver) {
      sparkConf.getOption("spark.driver.extraJavaOptions")
        .orElse(sys.env.get("SPARK_JAVA_OPTS"))
        .foreach(opts => javaOpts += opts)
      sparkConf.getOption("spark.driver.libraryPath")
        .foreach(p => javaOpts += s"-Djava.library.path=$p")
    }

    val userClass =
      if (args.userClass != null) {
        Seq("--class", YarnSparkHadoopUtil.escapeForShell(args.userClass))
      } else {
        Nil
      }
    val amClass =
      if (isLaunchingDriver) {
        classOf[ApplicationMaster].getName()
      } else {
        classOf[ApplicationMaster].getName().replace("ApplicationMaster", "ExecutorLauncher")
      }
    val amArgs =
      Seq(amClass) ++ userClass ++
      (if (args.userJar != null) Seq("--jar", args.userJar) else Nil) ++
      Seq("--executor-memory", args.executorMemory.toString,
        "--executor-cores", args.executorCores.toString,
        "--num-executors ", args.numExecutors.toString,
        userArgsToString(args))

    // Command for the ApplicationMaster
    val commands = Seq(Environment.JAVA_HOME.$() + "/bin/java", "-server") ++
      javaOpts ++ amArgs ++
      Seq(
        "1>", ApplicationConstants.LOG_DIR_EXPANSION_VAR + "/stdout",
        "2>", ApplicationConstants.LOG_DIR_EXPANSION_VAR + "/stderr")

    logInfo("Yarn AM launch context:")
    logInfo(s"  user class: ${args.userClass}")
    logInfo(s"  env:        $env")
    logInfo(s"  command:    ${commands.mkString(" ")}")

    // TODO: it would be nicer to just make sure there are no null commands here
    val printableCommands = commands.map(s => if (s == null) "null" else s).toList
    amContainer.setCommands(printableCommands)

    // Adds secret key to credentials cache, so it is accessible from everywhere.
    val securityManager = new SecurityManager(sparkConf)
    setupSecurityToken(amContainer)

<<<<<<< HEAD
    val acls = Map[ApplicationAccessType, String] (
      ApplicationAccessType.VIEW_APP -> securityManager.getViewAcls,
      ApplicationAccessType.MODIFY_APP -> securityManager.getModifyAcls)
    amContainer.setApplicationACLs(acls)
=======
    // send the acl settings into YARN to control who has access via YARN interfaces
    val securityManager = new SecurityManager(sparkConf)
    amContainer.setApplicationACLs(YarnSparkHadoopUtil.getApplicationAclsForYarn(securityManager))

>>>>>>> febafefa
    amContainer
  }
}

object ClientBase extends Logging {
  val SPARK_JAR: String = "__spark__.jar"
  val APP_JAR: String = "__app__.jar"
  val LOCAL_SCHEME = "local"
  val CONF_SPARK_JAR = "spark.yarn.jar"
  /**
   * This is an internal config used to propagate the location of the user's jar file to the
   * driver/executors.
   */
  val CONF_SPARK_USER_JAR = "spark.yarn.user.jar"
  /**
   * This is an internal config used to propagate the list of extra jars to add to the classpath
   * of executors.
   */
  val CONF_SPARK_YARN_SECONDARY_JARS = "spark.yarn.secondary.jars"
  val ENV_SPARK_JAR = "SPARK_JAR"

  /**
   * Find the user-defined Spark jar if configured, or return the jar containing this
   * class if not.
   *
   * This method first looks in the SparkConf object for the CONF_SPARK_JAR key, and in the
   * user environment if that is not found (for backwards compatibility).
   */
  def sparkJar(conf: SparkConf) = {
    if (conf.contains(CONF_SPARK_JAR)) {
      conf.get(CONF_SPARK_JAR)
    } else if (System.getenv(ENV_SPARK_JAR) != null) {
      logWarning(
        s"$ENV_SPARK_JAR detected in the system environment. This variable has been deprecated " +
        s"in favor of the $CONF_SPARK_JAR configuration variable.")
      System.getenv(ENV_SPARK_JAR)
    } else {
      SparkContext.jarOfClass(this.getClass).head
    }
  }

  def populateHadoopClasspath(conf: Configuration, env: HashMap[String, String]) = {
    val classPathElementsToAdd = getYarnAppClasspath(conf) ++ getMRAppClasspath(conf)
    for (c <- classPathElementsToAdd.flatten) {
      YarnSparkHadoopUtil.addToEnvironment(
        env,
        Environment.CLASSPATH.name,
        c.trim,
        File.pathSeparator)
    }
    classPathElementsToAdd
  }

  private def getYarnAppClasspath(conf: Configuration): Option[Seq[String]] =
    Option(conf.getStrings(YarnConfiguration.YARN_APPLICATION_CLASSPATH)) match {
      case Some(s) => Some(s.toSeq)
      case None => getDefaultYarnApplicationClasspath
  }

  private def getMRAppClasspath(conf: Configuration): Option[Seq[String]] =
    Option(conf.getStrings("mapreduce.application.classpath")) match {
      case Some(s) => Some(s.toSeq)
      case None => getDefaultMRApplicationClasspath
    }

  def getDefaultYarnApplicationClasspath: Option[Seq[String]] = {
    val triedDefault = Try[Seq[String]] {
      val field = classOf[YarnConfiguration].getField("DEFAULT_YARN_APPLICATION_CLASSPATH")
      val value = field.get(null).asInstanceOf[Array[String]]
      value.toSeq
    } recoverWith {
      case e: NoSuchFieldException => Success(Seq.empty[String])
    }

    triedDefault match {
      case f: Failure[_] =>
        logError("Unable to obtain the default YARN Application classpath.", f.exception)
      case s: Success[_] =>
        logDebug(s"Using the default YARN application classpath: ${s.get.mkString(",")}")
    }

    triedDefault.toOption
  }

  /**
   * In Hadoop 0.23, the MR application classpath comes with the YARN application
   * classpath.  In Hadoop 2.0, it's an array of Strings, and in 2.2+ it's a String.
   * So we need to use reflection to retrieve it.
   */
  def getDefaultMRApplicationClasspath: Option[Seq[String]] = {
    val triedDefault = Try[Seq[String]] {
      val field = classOf[MRJobConfig].getField("DEFAULT_MAPREDUCE_APPLICATION_CLASSPATH")
      val value = if (field.getType == classOf[String]) {
        StringUtils.getStrings(field.get(null).asInstanceOf[String]).toArray
      } else {
        field.get(null).asInstanceOf[Array[String]]
      }
      value.toSeq
    } recoverWith {
      case e: NoSuchFieldException => Success(Seq.empty[String])
    }

    triedDefault match {
      case f: Failure[_] =>
        logError("Unable to obtain the default MR Application classpath.", f.exception)
      case s: Success[_] =>
        logDebug(s"Using the default MR application classpath: ${s.get.mkString(",")}")
    }

    triedDefault.toOption
  }

  def populateClasspath(args: ClientArguments, conf: Configuration, sparkConf: SparkConf,
      env: HashMap[String, String], extraClassPath: Option[String] = None) {
    extraClassPath.foreach(addClasspathEntry(_, env))
    addClasspathEntry(Environment.PWD.$(), env)

    // Normally the users app.jar is last in case conflicts with spark jars
    if (sparkConf.get("spark.yarn.user.classpath.first", "false").toBoolean) {
      addUserClasspath(args, sparkConf, env)
      addFileToClasspath(sparkJar(sparkConf), SPARK_JAR, env)
      ClientBase.populateHadoopClasspath(conf, env)
    } else {
      addFileToClasspath(sparkJar(sparkConf), SPARK_JAR, env)
      ClientBase.populateHadoopClasspath(conf, env)
      addUserClasspath(args, sparkConf, env)
    }

    // Append all jar files under the working directory to the classpath.
    addClasspathEntry(Environment.PWD.$() + Path.SEPARATOR + "*", env);
  }

  /**
   * Adds the user jars which have local: URIs (or alternate names, such as APP_JAR) explicitly
   * to the classpath.
   */
  private def addUserClasspath(args: ClientArguments, conf: SparkConf,
      env: HashMap[String, String]) = {
    if (args != null) {
      addFileToClasspath(args.userJar, APP_JAR, env)
      if (args.addJars != null) {
        args.addJars.split(",").foreach { case file: String =>
          addFileToClasspath(file, null, env)
        }
      }
    } else {
      val userJar = conf.get(CONF_SPARK_USER_JAR, null)
      addFileToClasspath(userJar, APP_JAR, env)

      val cachedSecondaryJarLinks = conf.get(CONF_SPARK_YARN_SECONDARY_JARS, "").split(",")
      cachedSecondaryJarLinks.foreach(jar => addFileToClasspath(jar, null, env))
    }
  }

  /**
   * Adds the given path to the classpath, handling "local:" URIs correctly.
   *
   * If an alternate name for the file is given, and it's not a "local:" file, the alternate
   * name will be added to the classpath (relative to the job's work directory).
   *
   * If not a "local:" file and no alternate name, the environment is not modified.
   *
   * @param path      Path to add to classpath (optional).
   * @param fileName  Alternate name for the file (optional).
   * @param env       Map holding the environment variables.
   */
  private def addFileToClasspath(path: String, fileName: String,
      env: HashMap[String, String]) : Unit = {
    if (path != null) {
      scala.util.control.Exception.ignoring(classOf[URISyntaxException]) {
        val localPath = getLocalPath(path)
        if (localPath != null) {
          addClasspathEntry(localPath, env)
          return
        }
      }
    }
    if (fileName != null) {
      addClasspathEntry(Environment.PWD.$() + Path.SEPARATOR + fileName, env);
    }
  }

  /**
   * Returns the local path if the URI is a "local:" URI, or null otherwise.
   */
  private def getLocalPath(resource: String): String = {
    val uri = new URI(resource)
    if (LOCAL_SCHEME.equals(uri.getScheme())) {
      return uri.getPath()
    }
    null
  }

  private def addClasspathEntry(path: String, env: HashMap[String, String]) =
    YarnSparkHadoopUtil.addToEnvironment(env, Environment.CLASSPATH.name, path,
            File.pathSeparator)

  /**
   * Get the list of namenodes the user may access.
   */
  private[yarn] def getNameNodesToAccess(sparkConf: SparkConf): Set[Path] = {
    sparkConf.get("spark.yarn.access.namenodes", "").split(",").map(_.trim()).filter(!_.isEmpty)
      .map(new Path(_)).toSet
  }

  private[yarn] def getTokenRenewer(conf: Configuration): String = {
    val delegTokenRenewer = Master.getMasterPrincipal(conf)
    logDebug("delegation token renewer is: " + delegTokenRenewer)
    if (delegTokenRenewer == null || delegTokenRenewer.length() == 0) {
      val errorMessage = "Can't get Master Kerberos principal for use as renewer"
      logError(errorMessage)
      throw new SparkException(errorMessage)
    }
    delegTokenRenewer
  }

  /**
   * Obtains tokens for the namenodes passed in and adds them to the credentials.
   */
  private[yarn] def obtainTokensForNamenodes(paths: Set[Path], conf: Configuration,
    creds: Credentials) {
    if (UserGroupInformation.isSecurityEnabled()) {
      val delegTokenRenewer = getTokenRenewer(conf)

      paths.foreach {
        dst =>
          val dstFs = dst.getFileSystem(conf)
          logDebug("getting token for namenode: " + dst)
          dstFs.addDelegationTokens(delegTokenRenewer, creds)
      }
    }
  }

}<|MERGE_RESOLUTION|>--- conflicted
+++ resolved
@@ -428,17 +428,8 @@
     val securityManager = new SecurityManager(sparkConf)
     setupSecurityToken(amContainer)
 
-<<<<<<< HEAD
-    val acls = Map[ApplicationAccessType, String] (
-      ApplicationAccessType.VIEW_APP -> securityManager.getViewAcls,
-      ApplicationAccessType.MODIFY_APP -> securityManager.getModifyAcls)
-    amContainer.setApplicationACLs(acls)
-=======
-    // send the acl settings into YARN to control who has access via YARN interfaces
-    val securityManager = new SecurityManager(sparkConf)
     amContainer.setApplicationACLs(YarnSparkHadoopUtil.getApplicationAclsForYarn(securityManager))
 
->>>>>>> febafefa
     amContainer
   }
 }
