--- conflicted
+++ resolved
@@ -85,17 +85,6 @@
     assertContains("res1: Int = 100", output)
   }
   
-<<<<<<< HEAD
-  test ("cached vars") {
-    // Test that the value that a cached var had when it was created is used,
-    // even if that cached var is then modified in the driver program
-    val output = runInterpreter("local", """
-      var array = new Array[Int](5)
-      val cachedArray = sc.cache(array)
-      sc.parallelize(0 to 4).map(x => cachedArray.value(x)).toArray
-      array(0) = 5
-      sc.parallelize(0 to 4).map(x => cachedArray.value(x)).toArray
-=======
   test ("broadcast vars") {
     // Test that the value that a broadcast var had when it was created is used,
     // even if that variable is then modified in the driver program
@@ -106,7 +95,6 @@
       sc.parallelize(0 to 4).map(x => broadcastArray.value(x)).toArray
       array(0) = 5
       sc.parallelize(0 to 4).map(x => broadcastArray.value(x)).toArray
->>>>>>> 7d0eae17
       """)
     assertDoesNotContain("error:", output)
     assertDoesNotContain("Exception", output)
@@ -122,17 +110,10 @@
       v = 10
       sc.parallelize(1 to 10).map(x => getV()).toArray.reduceLeft(_+_)
       var array = new Array[Int](5)
-<<<<<<< HEAD
-      val cachedArray = sc.cache(array)
-      sc.parallelize(0 to 4).map(x => cachedArray.value(x)).toArray
-      array(0) = 5
-      sc.parallelize(0 to 4).map(x => cachedArray.value(x)).toArray
-=======
       val broadcastArray = sc.broadcast(array)
       sc.parallelize(0 to 4).map(x => broadcastArray.value(x)).toArray
       array(0) = 5
       sc.parallelize(0 to 4).map(x => broadcastArray.value(x)).toArray
->>>>>>> 7d0eae17
       """)
     assertDoesNotContain("error:", output)
     assertDoesNotContain("Exception", output)
