/*
 * Licensed to the Apache Software Foundation (ASF) under one or more
 * contributor license agreements.  See the NOTICE file distributed with
 * this work for additional information regarding copyright ownership.
 * The ASF licenses this file to You under the Apache License, Version 2.0
 * (the "License"); you may not use this file except in compliance with
 * the License.  You may obtain a copy of the License at
 *
 *    http://www.apache.org/licenses/LICENSE-2.0
 *
 * Unless required by applicable law or agreed to in writing, software
 * distributed under the License is distributed on an "AS IS" BASIS,
 * WITHOUT WARRANTIES OR CONDITIONS OF ANY KIND, either express or implied.
 * See the License for the specific language governing permissions and
 * limitations under the License.
 */

package org.apache.spark.streaming

import akka.actor.Actor
import akka.actor.IO
import akka.actor.IOManager
import akka.actor.Props
import akka.util.ByteString

import java.io.{File, BufferedWriter, OutputStreamWriter}
import java.net.{InetSocketAddress, SocketException, ServerSocket}
import java.nio.charset.Charset
import java.util.concurrent.{Executors, TimeUnit, ArrayBlockingQueue}
import java.util.concurrent.atomic.AtomicInteger

import scala.collection.mutable.{SynchronizedBuffer, ArrayBuffer, SynchronizedQueue}

import com.google.common.io.Files
import org.scalatest.BeforeAndAfter

import org.apache.spark.Logging
import org.apache.spark.storage.StorageLevel
import org.apache.spark.streaming.util.ManualClock
import org.apache.spark.util.Utils
import org.apache.spark.streaming.receiver.{ActorHelper, Receiver}
import org.apache.spark.rdd.RDD

class InputStreamsSuite extends TestSuiteBase with BeforeAndAfter {

  test("socket input stream") {
    // Start the server
    val testServer = new TestServer()
    testServer.start()

    // Set up the streaming context and input streams
    val ssc = new StreamingContext(conf, batchDuration)
    val networkStream = ssc.socketTextStream(
      "localhost", testServer.port, StorageLevel.MEMORY_AND_DISK)
    val outputBuffer = new ArrayBuffer[Seq[String]] with SynchronizedBuffer[Seq[String]]
    val outputStream = new TestOutputStream(networkStream, outputBuffer)
    def output = outputBuffer.flatMap(x => x)
    outputStream.register()
    ssc.start()

    // Feed data to the server to send to the network receiver
    val clock = ssc.scheduler.clock.asInstanceOf[ManualClock]
    val input = Seq(1, 2, 3, 4, 5)
    val expectedOutput = input.map(_.toString)
    Thread.sleep(1000)
    for (i <- 0 until input.size) {
      testServer.send(input(i).toString + "\n")
      Thread.sleep(500)
      clock.addToTime(batchDuration.milliseconds)
    }
    Thread.sleep(1000)
    logInfo("Stopping server")
    testServer.stop()
    logInfo("Stopping context")
    ssc.stop()

    // Verify whether data received was as expected
    logInfo("--------------------------------")
    logInfo("output.size = " + outputBuffer.size)
    logInfo("output")
    outputBuffer.foreach(x => logInfo("[" + x.mkString(",") + "]"))
    logInfo("expected output.size = " + expectedOutput.size)
    logInfo("expected output")
    expectedOutput.foreach(x => logInfo("[" + x.mkString(",") + "]"))
    logInfo("--------------------------------")

    // Verify whether all the elements received are as expected
    // (whether the elements were received one in each interval is not verified)
    assert(output.size === expectedOutput.size)
    for (i <- 0 until output.size) {
      assert(output(i) === expectedOutput(i))
    }
  }


  test("file input stream") {
    // Disable manual clock as FileInputDStream does not work with manual clock
    conf.set("spark.streaming.clock", "org.apache.spark.streaming.util.SystemClock")

    // Set up the streaming context and input streams
    val testDir = Files.createTempDir()
    testDir.deleteOnExit()
    val ssc = new StreamingContext(conf, batchDuration)
    val fileStream = ssc.textFileStream(testDir.toString)
    val outputBuffer = new ArrayBuffer[Seq[String]] with SynchronizedBuffer[Seq[String]]
    def output = outputBuffer.flatMap(x => x)
    val outputStream = new TestOutputStream(fileStream, outputBuffer)
    outputStream.register()
    ssc.start()

    // Create files in the temporary directory so that Spark Streaming can read data from it
    val input = Seq(1, 2, 3, 4, 5)
    val expectedOutput = input.map(_.toString)
    Thread.sleep(1000)
    for (i <- 0 until input.size) {
      val file = new File(testDir, i.toString)
      Files.write(input(i) + "\n", file, Charset.forName("UTF-8"))
      logInfo("Created file " + file)
      Thread.sleep(batchDuration.milliseconds)
      Thread.sleep(1000)
    }
    val startTime = System.currentTimeMillis()
    Thread.sleep(1000)
    val timeTaken = System.currentTimeMillis() - startTime
    assert(timeTaken < maxWaitTimeMillis, "Operation timed out after " + timeTaken + " ms")
    logInfo("Stopping context")
    ssc.stop()

    // Verify whether data received by Spark Streaming was as expected
    logInfo("--------------------------------")
    logInfo("output, size = " + outputBuffer.size)
    outputBuffer.foreach(x => logInfo("[" + x.mkString(",") + "]"))
    logInfo("expected output, size = " + expectedOutput.size)
    expectedOutput.foreach(x => logInfo("[" + x.mkString(",") + "]"))
    logInfo("--------------------------------")

    // Verify whether all the elements received are as expected
    // (whether the elements were received one in each interval is not verified)
    assert(output.toList === expectedOutput.toList)

    Utils.deleteRecursively(testDir)

    // Enable manual clock back again for other tests
    conf.set("spark.streaming.clock", "org.apache.spark.streaming.util.ManualClock")
  }

  // TODO: This test works in IntelliJ but not through SBT
  ignore("actor input stream") {
    // Start the server
    val testServer = new TestServer()
    val port = testServer.port
    testServer.start()

    // Set up the streaming context and input streams
    val ssc = new StreamingContext(conf, batchDuration)
    val networkStream = ssc.actorStream[String](Props(new TestActor(port)), "TestActor",
      // Had to pass the local value of port to prevent from closing over entire scope
      StorageLevel.MEMORY_AND_DISK)
    val outputBuffer = new ArrayBuffer[Seq[String]] with SynchronizedBuffer[Seq[String]]
    val outputStream = new TestOutputStream(networkStream, outputBuffer)
    def output = outputBuffer.flatMap(x => x)
    outputStream.register()
    ssc.start()

    // Feed data to the server to send to the network receiver
    val clock = ssc.scheduler.clock.asInstanceOf[ManualClock]
    val input = 1 to 9
    val expectedOutput = input.map(x => x.toString)
    Thread.sleep(1000)
    for (i <- 0 until input.size) {
      testServer.send(input(i).toString)
      Thread.sleep(500)
      clock.addToTime(batchDuration.milliseconds)
    }
    Thread.sleep(1000)
    logInfo("Stopping server")
    testServer.stop()
    logInfo("Stopping context")
    ssc.stop()

    // Verify whether data received was as expected
    logInfo("--------------------------------")
    logInfo("output.size = " + outputBuffer.size)
    logInfo("output")
    outputBuffer.foreach(x => logInfo("[" + x.mkString(",") + "]"))
    logInfo("expected output.size = " + expectedOutput.size)
    logInfo("expected output")
    expectedOutput.foreach(x => logInfo("[" + x.mkString(",") + "]"))
    logInfo("--------------------------------")

    // Verify whether all the elements received are as expected
    // (whether the elements were received one in each interval is not verified)
    assert(output.size === expectedOutput.size)
    for (i <- 0 until output.size) {
      assert(output(i) === expectedOutput(i))
    }
  }


  test("multi-thread receiver") {
    // set up the test receiver
    val numThreads = 10
    val numRecordsPerThread = 1000
    val numTotalRecords = numThreads * numRecordsPerThread
    val testReceiver = new MultiThreadTestReceiver(numThreads, numRecordsPerThread)
    MultiThreadTestReceiver.haveAllThreadsFinished = false

    // set up the network stream using the test receiver
    val ssc = new StreamingContext(conf, batchDuration)
    val networkStream = ssc.receiverStream[Int](testReceiver)
    val countStream = networkStream.count
    val outputBuffer = new ArrayBuffer[Seq[Long]] with SynchronizedBuffer[Seq[Long]]
    val outputStream = new TestOutputStream(countStream, outputBuffer)
    def output = outputBuffer.flatMap(x => x)
    outputStream.register()
    ssc.start()

    // Let the data from the receiver be received
    val clock = ssc.scheduler.clock.asInstanceOf[ManualClock]
    val startTime = System.currentTimeMillis()
    while((!MultiThreadTestReceiver.haveAllThreadsFinished || output.sum < numTotalRecords) &&
      System.currentTimeMillis() - startTime < 5000) {
      Thread.sleep(100)
      clock.addToTime(batchDuration.milliseconds)
    }
    Thread.sleep(1000)
    logInfo("Stopping context")
    ssc.stop()

    // Verify whether data received was as expected
    logInfo("--------------------------------")
    logInfo("output.size = " + outputBuffer.size)
    logInfo("output")
    outputBuffer.foreach(x => logInfo("[" + x.mkString(",") + "]"))
    logInfo("--------------------------------")
    assert(output.sum === numTotalRecords)
  }

<<<<<<< HEAD
  /**
   * Test to ensure callbacks are called when the store which has a callback specified is called.
   */
  test("receiver with callbacks") {
    val limit = 100
    val testReceiver = new CallbackReceiver(limit)
    // set up the network stream using the test receiver
    val ssc = new StreamingContext(conf, batchDuration)
    val networkStream = ssc.receiverStream[AnyVal](testReceiver)
    val outputBuffer = new ArrayBuffer[Seq[AnyVal]]
    val outputStream = new TestOutputStream(networkStream, outputBuffer)
    def output = outputBuffer.flatten
    outputStream.register()
    ssc.start()

    // Let the data from the receiver be received
    val clock = ssc.scheduler.clock.asInstanceOf[ManualClock]
    val startTime = System.currentTimeMillis()
    while((output.size < limit * 2) &&
      System.currentTimeMillis() - startTime < 5000) {
      Thread.sleep(50)
=======
  test("queue input stream - oneAtATime=true") {
    // Set up the streaming context and input streams
    val ssc = new StreamingContext(conf, batchDuration)
    val queue = new SynchronizedQueue[RDD[String]]()
    val queueStream = ssc.queueStream(queue, oneAtATime = true)
    val outputBuffer = new ArrayBuffer[Seq[String]] with SynchronizedBuffer[Seq[String]]
    val outputStream = new TestOutputStream(queueStream, outputBuffer)
    def output = outputBuffer.filter(_.size > 0)
    outputStream.register()
    ssc.start()

    // Setup data queued into the stream
    val clock = ssc.scheduler.clock.asInstanceOf[ManualClock]
    val input = Seq("1", "2", "3", "4", "5")
    val expectedOutput = input.map(Seq(_))
    //Thread.sleep(1000)
    val inputIterator = input.toIterator
    for (i <- 0 until input.size) {
      // Enqueue more than 1 item per tick but they should dequeue one at a time
      inputIterator.take(2).foreach(i => queue += ssc.sparkContext.makeRDD(Seq(i)))
>>>>>>> 40a8fef4
      clock.addToTime(batchDuration.milliseconds)
    }
    Thread.sleep(1000)
    logInfo("Stopping context")
<<<<<<< HEAD
    assert(output.size === limit * 2)
    // Sum would be (sum(1..limit)) * 2 since each number appears twice.
    assert(output.asInstanceOf[ArrayBuffer[Int]].sum === limit * (limit + 1))
    ssc.stop()
=======
    ssc.stop()

    // Verify whether data received was as expected
    logInfo("--------------------------------")
    logInfo("output.size = " + outputBuffer.size)
    logInfo("output")
    outputBuffer.foreach(x => logInfo("[" + x.mkString(",") + "]"))
    logInfo("expected output.size = " + expectedOutput.size)
    logInfo("expected output")
    expectedOutput.foreach(x => logInfo("[" + x.mkString(",") + "]"))
    logInfo("--------------------------------")

    // Verify whether all the elements received are as expected
    assert(output.size === expectedOutput.size)
    for (i <- 0 until output.size) {
      assert(output(i) === expectedOutput(i))
    }
  }

  test("queue input stream - oneAtATime=false") {
    // Set up the streaming context and input streams
    val ssc = new StreamingContext(conf, batchDuration)
    val queue = new SynchronizedQueue[RDD[String]]()
    val queueStream = ssc.queueStream(queue, oneAtATime = false)
    val outputBuffer = new ArrayBuffer[Seq[String]] with SynchronizedBuffer[Seq[String]]
    val outputStream = new TestOutputStream(queueStream, outputBuffer)
    def output = outputBuffer.filter(_.size > 0)
    outputStream.register()
    ssc.start()

    // Setup data queued into the stream
    val clock = ssc.scheduler.clock.asInstanceOf[ManualClock]
    val input = Seq("1", "2", "3", "4", "5")
    val expectedOutput = Seq(Seq("1", "2", "3"), Seq("4", "5"))

    // Enqueue the first 3 items (one by one), they should be merged in the next batch
    val inputIterator = input.toIterator
    inputIterator.take(3).foreach(i => queue += ssc.sparkContext.makeRDD(Seq(i)))
    clock.addToTime(batchDuration.milliseconds)
    Thread.sleep(1000)

    // Enqueue the remaining items (again one by one), merged in the final batch
    inputIterator.foreach(i => queue += ssc.sparkContext.makeRDD(Seq(i)))
    clock.addToTime(batchDuration.milliseconds)
    Thread.sleep(1000)
    logInfo("Stopping context")
    ssc.stop()

    // Verify whether data received was as expected
    logInfo("--------------------------------")
    logInfo("output.size = " + outputBuffer.size)
    logInfo("output")
    outputBuffer.foreach(x => logInfo("[" + x.mkString(",") + "]"))
    logInfo("expected output.size = " + expectedOutput.size)
    logInfo("expected output")
    expectedOutput.foreach(x => logInfo("[" + x.mkString(",") + "]"))
    logInfo("--------------------------------")

    // Verify whether all the elements received are as expected
    assert(output.size === expectedOutput.size)
    for (i <- 0 until output.size) {
      assert(output(i) === expectedOutput(i))
    }
>>>>>>> 40a8fef4
  }
}


/** This is a server to test the network input stream */
class TestServer(portToBind: Int = 0) extends Logging {

  val queue = new ArrayBlockingQueue[String](100)

  val serverSocket = new ServerSocket(portToBind)

  val servingThread = new Thread() {
    override def run() {
      try {
        while(true) {
          logInfo("Accepting connections on port " + port)
          val clientSocket = serverSocket.accept()
          logInfo("New connection")
          try {
            clientSocket.setTcpNoDelay(true)
            val outputStream = new BufferedWriter(new OutputStreamWriter(clientSocket.getOutputStream))

            while(clientSocket.isConnected) {
              val msg = queue.poll(100, TimeUnit.MILLISECONDS)
              if (msg != null) {
                outputStream.write(msg)
                outputStream.flush()
                logInfo("Message '" + msg + "' sent")
              }
            }
          } catch {
            case e: SocketException => logError("TestServer error", e)
          } finally {
            logInfo("Connection closed")
            if (!clientSocket.isClosed) clientSocket.close()
          }
        }
      } catch {
        case ie: InterruptedException =>

      } finally {
        serverSocket.close()
      }
    }
  }

  def start() { servingThread.start() }

  def send(msg: String) { queue.put(msg) }

  def stop() { servingThread.interrupt() }

  def port = serverSocket.getLocalPort
}

/** This is an actor for testing actor input stream */
class TestActor(port: Int) extends Actor with ActorHelper {

  def bytesToString(byteString: ByteString) = byteString.utf8String

  override def preStart = IOManager(context.system).connect(new InetSocketAddress(port))

  def receive = {
    case IO.Read(socket, bytes) =>
      store(bytesToString(bytes))
  }
}

/** This is a receiver to test multiple threads inserting data using block generator */
class MultiThreadTestReceiver(numThreads: Int, numRecordsPerThread: Int)
  extends Receiver[Int](StorageLevel.MEMORY_ONLY_SER) with Logging {
  lazy val executorPool = Executors.newFixedThreadPool(numThreads)
  lazy val finishCount = new AtomicInteger(0)

  def onStart() {
    (1 to numThreads).map(threadId => {
      val runnable = new Runnable {
        def run() {
          (1 to numRecordsPerThread).foreach(i =>
            store(threadId * numRecordsPerThread + i) )
          if (finishCount.incrementAndGet == numThreads) {
            MultiThreadTestReceiver.haveAllThreadsFinished = true
          }
          logInfo("Finished thread " + threadId)
        }
      }
      executorPool.submit(runnable)
    })
  }

  def onStop() {
    executorPool.shutdown()
  }
}

object MultiThreadTestReceiver {
  var haveAllThreadsFinished = false
}

class CallbackReceiver(val limit: Int)
  extends Receiver[AnyVal](StorageLevel.MEMORY_ONLY_SER) with Logging {

  lazy val executor = Executors.newSingleThreadExecutor()

  override def onStart(): Unit = {
    executor.submit(new Runnable {
      override def run(): Unit = {
        (1 to limit).map(i => {
          store(i, () => {
            store(i) // Store again
          })
        })
      }
    })
  }

  override def onStop(): Unit = {
    executor.shutdownNow()
  }
}<|MERGE_RESOLUTION|>--- conflicted
+++ resolved
@@ -236,7 +236,6 @@
     assert(output.sum === numTotalRecords)
   }
 
-<<<<<<< HEAD
   /**
    * Test to ensure callbacks are called when the store which has a callback specified is called.
    */
@@ -258,7 +257,15 @@
     while((output.size < limit * 2) &&
       System.currentTimeMillis() - startTime < 5000) {
       Thread.sleep(50)
-=======
+      clock.addToTime(batchDuration.milliseconds)
+    }
+    Thread.sleep(1000)
+    logInfo("Stopping context")
+    assert(output.size === limit * 2)
+    // Sum would be (sum(1..limit)) * 2 since each number appears twice.
+    assert(output.asInstanceOf[ArrayBuffer[Int]].sum === limit * (limit + 1))
+    ssc.stop()
+  }
   test("queue input stream - oneAtATime=true") {
     // Set up the streaming context and input streams
     val ssc = new StreamingContext(conf, batchDuration)
@@ -279,17 +286,10 @@
     for (i <- 0 until input.size) {
       // Enqueue more than 1 item per tick but they should dequeue one at a time
       inputIterator.take(2).foreach(i => queue += ssc.sparkContext.makeRDD(Seq(i)))
->>>>>>> 40a8fef4
       clock.addToTime(batchDuration.milliseconds)
     }
     Thread.sleep(1000)
     logInfo("Stopping context")
-<<<<<<< HEAD
-    assert(output.size === limit * 2)
-    // Sum would be (sum(1..limit)) * 2 since each number appears twice.
-    assert(output.asInstanceOf[ArrayBuffer[Int]].sum === limit * (limit + 1))
-    ssc.stop()
-=======
     ssc.stop()
 
     // Verify whether data received was as expected
@@ -353,7 +353,6 @@
     for (i <- 0 until output.size) {
       assert(output(i) === expectedOutput(i))
     }
->>>>>>> 40a8fef4
   }
 }
 
